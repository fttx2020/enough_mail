import 'dart:convert' as convert;
import 'dart:typed_data';

import 'package:enough_convert/enough_convert.dart';

import '../mail_conventions.dart';
import '../private/util/ascii_runes.dart';
import 'base64_mail_codec.dart';
import 'quoted_printable_mail_codec.dart';

/// The used header encoding mechanism
enum HeaderEncoding {
  /// Q encoding similar to QuotedPrintable
  Q,

  /// Base64 encoding
  B,

  /// No encoding
  none
}

/// Encodes and decodes base-64 and quoted printable encoded texts
///
/// Compare https://tools.ietf.org/html/rfc2045#page-19
/// and https://tools.ietf.org/html/rfc2045#page-23 for details
abstract class MailCodec {
  /// Creates a new mail codec
  const MailCodec();

  /// No transfer encoding
  static const String contentTransferEncodingNone = 'none';

  /// Typical maximum length of a single text line
  static const String _encodingEndSequence = '?=';
  static final _headerEncodingExpression = RegExp(
      r'\=\?.+?\?.+?\?.+?\?\='); // the question marks after plus make this regular expression non-greedy
  static final _emptyHeaderEncodingExpression = RegExp(r'\=\?.+?\?.+?\?\?\=');

  /// UTF8 encoding
  static const encodingUtf8 = convert.Utf8Codec(allowMalformed: true);

  /// ISO-8859-1 encoding
  static const encodingLatin1 = convert.Latin1Codec(allowInvalid: true);

  /// ASCII encoding
  static const encodingAscii = convert.AsciiCodec(allowInvalid: true);
<<<<<<< HEAD
  static final charsetCodecsByName = <String, convert.Encoding>{
    'utf-8': encodingUtf8,
    'utf8': encodingUtf8,
    'latin-1': encodingLatin1,
    'iso-8859-1': encodingLatin1,
    'iso-8859-2': const Latin2Codec(allowInvalid: true),
    'iso-8859-3': const Latin3Codec(allowInvalid: true),
    'iso-8859-4': const Latin4Codec(allowInvalid: true),
    'iso-8859-5': const Latin5Codec(allowInvalid: true),
    'iso-8859-6': const Latin6Codec(allowInvalid: true),
    'iso-8859-7': const Latin7Codec(allowInvalid: true),
    'iso-8859-8': const Latin8Codec(allowInvalid: true),
    'iso-8859-9': const Latin9Codec(allowInvalid: true),
    'iso-8859-10': const Latin10Codec(allowInvalid: true),
    'iso-8859-11': const Latin11Codec(allowInvalid: true),
=======
  static final _charsetCodecsByName = <String, convert.Encoding Function()>{
    'utf-8': () => encodingUtf8,
    'utf8': () => encodingUtf8,
    'latin-1': () => encodingLatin1,
    'iso-8859-1': () => encodingLatin1,
    'iso-8859-2': () => const Latin2Codec(allowInvalid: true),
    'iso-8859-3': () => const Latin3Codec(allowInvalid: true),
    'iso-8859-4': () => const Latin4Codec(allowInvalid: true),
    'iso-8859-5': () => const Latin5Codec(allowInvalid: true),
    'iso-8859-6': () => const Latin6Codec(allowInvalid: true),
    'iso-8859-7': () => const Latin7Codec(allowInvalid: true),
    'iso-8859-8': () => const Latin8Codec(allowInvalid: true),
    'iso-8859-9': () => const Latin9Codec(allowInvalid: true),
    'iso-8859-10': () => const Latin10Codec(allowInvalid: true),
    'iso-8859-11': () => const Latin11Codec(allowInvalid: true),
>>>>>>> ac61a9db
    // iso-8859-12 does not exist...
    'iso-8859-13': () => const Latin13Codec(allowInvalid: true),
    'iso-8859-14': () => const Latin14Codec(allowInvalid: true),
    'iso-8859-15': () => const Latin15Codec(allowInvalid: true),
    'iso-8859-16': () => const Latin16Codec(allowInvalid: true),
    'windows-1250': () => const Windows1250Codec(allowInvalid: true),
    'cp1250': () => const Windows1250Codec(allowInvalid: true),
    'cp-1250': () => const Windows1250Codec(allowInvalid: true),
    'windows-1251': () => const Windows1251Codec(allowInvalid: true),
    'cp1251': () => const Windows1251Codec(allowInvalid: true),
    'windows-1252': () => const Windows1252Codec(allowInvalid: true),
    'cp1252': () => const Windows1252Codec(allowInvalid: true),
    'cp-1252': () => const Windows1252Codec(allowInvalid: true),
    'windows-1253': () => const Windows1253Codec(allowInvalid: true),
    'cp1253': () => const Windows1253Codec(allowInvalid: true),
    'cp-1253': () => const Windows1253Codec(allowInvalid: true),
    'windows-1254': () => const Windows1254Codec(allowInvalid: true),
    'cp1254': () => const Windows1254Codec(allowInvalid: true),
    'cp-1254': () => const Windows1254Codec(allowInvalid: true),
    'windows-1256': () => const Windows1256Codec(allowInvalid: true),
    'cp1256': () => const Windows1256Codec(allowInvalid: true),
    'cp-1256': () => const Windows1256Codec(allowInvalid: true),
    'gbk': () => const GbkCodec(allowInvalid: true),
    'gb2312': () => const GbkCodec(allowInvalid: true),
    'gb-2312': () => const GbkCodec(allowInvalid: true),
    'cp-936': () => const GbkCodec(allowInvalid: true),
    'windows-936': () => const GbkCodec(allowInvalid: true),
    'gb18030': () => const GbkCodec(allowInvalid: true),
    'chinese': () => const GbkCodec(allowInvalid: true),
    'csgb2312': () => const GbkCodec(allowInvalid: true),
    'csgb231280': () => const GbkCodec(allowInvalid: true),
    'csiso58gb231280': () => const GbkCodec(allowInvalid: true),
    'iso-ir-58': () => const GbkCodec(allowInvalid: true),
    'x-mac-chinesesimp': () => const GbkCodec(allowInvalid: true),
    'big5': () => const Big5Codec(allowInvalid: true),
    'big-5': () => const Big5Codec(allowInvalid: true),
    'koi8': () => const Koi8rCodec(allowInvalid: true),
    'koi8-r': () => const Koi8rCodec(allowInvalid: true),
    'koi8-u': () => const Koi8uCodec(allowInvalid: true),
    'us-ascii': () => encodingAscii,
    'ascii': () => encodingAscii,
  };
  static final _textDecodersByName = <
      String,
      String Function(String text, convert.Encoding encoding,
          {required bool isHeader})>{
    'q': quotedPrintable.decodeText,
    'quoted-printable': quotedPrintable.decodeText,
    'b': base64.decodeText,
    'base64': base64.decodeText,
    'base-64': base64.decodeText,
    '7bit': decodeOnlyCodec,
    '8bit': decodeOnlyCodec,
    contentTransferEncodingNone: decodeOnlyCodec
  };

  static final _binaryDecodersByName = <String, Uint8List Function(String)>{
    'b': base64.decodeData,
    'base64': base64.decodeData,
    'base-64': base64.decodeData,
    'binary': decodeBinaryTextData,
    '8bit': decode8BitTextData,
    contentTransferEncodingNone: decode8BitTextData
  };

  /// bas64 mail codec
  static const base64 = Base64MailCodec();

  /// quoted printable mail codec
  static const quotedPrintable = QuotedPrintableMailCodec();

  /// Encodes the specified text in the chosen codec's format.
  ///
  /// [text] specifies the text to be encoded.
  /// [codec] the optional codec, which defaults to utf8.
  /// Set [wrap] to false in case you do not want to wrap lines.
  String encodeText(String text,
      {convert.Codec codec = encodingUtf8, bool wrap = true});

  /// Encodes the header text in the chosen codec's only if required.
  ///
  /// [text] specifies the text to be encoded.
  /// Set the optional [fromStart] to true in case the encoding should
  /// start at the beginning of the text and not in the middle.
  String encodeHeader(String text, {bool fromStart = false});

  /// Encodes the given [part] text.
  Uint8List decodeData(String part);

  /// Decodes the given [part] text with the given [codec].
  ///
  /// [isHeader] is set to the `true` when this text originates from a header
  String decodeText(String part, convert.Encoding codec,
      {bool isHeader = false});

  /// Decodes the given header [input] value.
  static String? decodeHeader(final String? input) {
    if (input == null || input.isEmpty) {
      return input;
    }
    // unwrap any lines:
    var cleaned = input.replaceAll('\r\n ', '');
    // remove any spaces between 2 encoded words:
    final containsEncodedWordsWithSpace = cleaned.contains('?= =?');
    final containsEncodedWordsWithTab = cleaned.contains('?=\t=?');
    final containsEncodedWordsWithoutSpace =
        !containsEncodedWordsWithSpace && cleaned.contains('?==?');
    if (containsEncodedWordsWithSpace ||
        containsEncodedWordsWithTab ||
        containsEncodedWordsWithoutSpace) {
      final match = _headerEncodingExpression.firstMatch(cleaned);
      if (match != null) {
        final sequence = match.group(0)!;
        final separatorIndex = sequence.indexOf('?', 3);
        final endIndex = separatorIndex + 3;
        final startSequence = sequence.substring(0, endIndex);
        final searchText = containsEncodedWordsWithSpace
            ? '?= $startSequence'
            : containsEncodedWordsWithTab
                ? '?=\t$startSequence'
                : '?=$startSequence';
        if (startSequence.endsWith('?B?')) {
          // in base64 encoding there are 2 cases:
          // 1. individual parts can end  with the padding character "=":
          //    - in that case we just remove the
          //      space between the encoded words
          // 2. individual words do not end with a padding character:
          //    - in that case we combine the words
          if (cleaned.contains('=$searchText')) {
            if (containsEncodedWordsWithSpace) {
              cleaned = cleaned.replaceAll('?= =?', '?==?');
            } else if (containsEncodedWordsWithTab) {
              cleaned = cleaned.replaceAll('?=\t=?', '?==?');
            }
          } else {
            cleaned = cleaned.replaceAll(searchText, '');
          }
        } else {
          // "standard case" - just fuse the sequences together
          cleaned = cleaned.replaceAll(searchText, '');
        }
      }
    }
    final buffer = StringBuffer();
    _decodeHeaderImpl(cleaned, buffer);
    return buffer.toString();
  }

  static void _decodeHeaderImpl(final String input, StringBuffer buffer) {
    RegExpMatch? match;
    var reminder = input;
    while ((match = _headerEncodingExpression.firstMatch(reminder)) != null) {
      final sequence = match!.group(0)!;
      final separatorIndex = sequence.indexOf('?', 3);
      final characterEncodingName =
          sequence.substring('=?'.length, separatorIndex).toLowerCase();
      final decoderName = sequence
          .substring(separatorIndex + 1, separatorIndex + 2)
          .toLowerCase();

<<<<<<< HEAD
      final codec = charsetCodecsByName[characterEncodingName];
=======
      final codec = _charsetCodecsByName[characterEncodingName]?.call();
>>>>>>> ac61a9db
      if (codec == null) {
        print('Error: no encoding found for [$characterEncodingName].');
        buffer.write(reminder);
        return;
      }
      final decoder = _textDecodersByName[decoderName];
      if (decoder == null) {
        print('Error: no decoder found for [$decoderName].');
        buffer.write(reminder);
        return;
      }
      if (match.start > 0) {
        buffer.write(reminder.substring(0, match.start));
      }
      final contentStartIndex = separatorIndex + 3;
      final part = sequence.substring(
          contentStartIndex, sequence.length - _encodingEndSequence.length);
      final decoded = decoder(part, codec, isHeader: true);
      buffer.write(decoded);
      reminder = reminder.substring(match.end);
    }
    if (buffer.isEmpty &&
        reminder.startsWith('=?') &&
        _emptyHeaderEncodingExpression.hasMatch(reminder)) {
      return;
    }
    buffer.write(reminder);
  }

  /// Detects the encoding used in the given header [value].
  static HeaderEncoding detectHeaderEncoding(String value) {
    final match = _headerEncodingExpression.firstMatch(value);
    if (match == null) {
      return HeaderEncoding.none;
    }
    final group = match.group(0);
    if (group?.contains('?B?') ?? false) {
      return HeaderEncoding.B;
    }
    return HeaderEncoding.Q;
  }

  /// Decodes the given binary [text]
  static Uint8List decodeBinary(
      final String text, final String? transferEncoding) {
    final tEncoding = transferEncoding ?? contentTransferEncodingNone;
    final decoder = _binaryDecodersByName[tEncoding.toLowerCase()];
    if (decoder == null) {
      print('Error: no binary decoder found for [$tEncoding].');
      return Uint8List.fromList(text.codeUnits);
    }
    return decoder(text);
  }

  /// Decodes the given [data]
  static String decodeAsText(final Uint8List data,
      final String? transferEncoding, final String? charset) {
    if (transferEncoding == null && charset == null) {
      // this could be a) UTF-8 or b) UTF-16 most likely:
      final utf8Decoded = encodingUtf8.decode(data, allowMalformed: true);
      if (utf8Decoded.contains('�')) {
        final comparison = String.fromCharCodes(data);
        if (!comparison.contains('�')) {
          return comparison;
        }
      }
      return utf8Decoded;
    }
    // there is actually just one interesting case:
    // when the transfer encoding is 8bit, the text needs to be decoded with
    // the specified charset.
    // Note that some mail senders also declare 7bit message encoding even when
    // UTF8 or other 8bit encodings are used.
    // In other cases the text is ASCII and the 'normal' decodeAnyText method
    // can be used.
    final transferEncodingLC = transferEncoding?.toLowerCase() ?? '8bit';
    if (transferEncodingLC == '8bit' ||
        transferEncodingLC == '7bit' ||
        transferEncodingLC == 'binary') {
      final cs = charset ?? 'utf8';
<<<<<<< HEAD
      final codec = charsetCodecsByName[cs.toLowerCase()];
=======
      final codec = _charsetCodecsByName[cs.toLowerCase()]?.call();
>>>>>>> ac61a9db
      if (codec == null) {
        print('Error: no encoding found for charset [$cs].');
        return encodingUtf8.decode(data, allowMalformed: true);
      }
      final decodedText = codec.decode(data);
      return decodedText;
    }
    final text = String.fromCharCodes(data);
    return decodeAnyText(text, transferEncoding, charset);
  }

  /// Decodes the given [text]
  static String decodeAnyText(final String text, final String? transferEncoding,
      final String? charset) {
    final transferEnc = transferEncoding ?? contentTransferEncodingNone;
    final decoder = _textDecodersByName[transferEnc.toLowerCase()];
    if (decoder == null) {
      print('Error: no decoder found for '
          'content-transfer-encoding [$transferEnc].');
      return text;
    }
    final cs = charset ?? 'utf8';
<<<<<<< HEAD
    final codec = charsetCodecsByName[cs.toLowerCase()];
=======
    final codec = _charsetCodecsByName[cs.toLowerCase()]?.call();
>>>>>>> ac61a9db
    if (codec == null) {
      print('Error: no encoding found for charset [$cs].');
      return text;
    }
    return decoder(text, codec, isHeader: false);
  }

  /// Decodes binary from the given text [part].
  static Uint8List decodeBinaryTextData(String part) =>
      Uint8List.fromList(part.codeUnits);

  /// Decodes the data from the given 8bit text [part]
  static Uint8List decode8BitTextData(final String part) =>
      Uint8List.fromList(part.replaceAll('\r\n', '').codeUnits);

  /// Is a noop
  static String decodeOnlyCodec(String part, convert.Encoding codec,
          {bool isHeader = false}) =>
      part;

  /// Wraps the text so that it stays within email's 76 characters
  /// per line convention.
  ///
  /// [text] the text that should be wrapped.
  /// Set [wrapAtWordBoundary] to true in case the text should be wrapped
  /// at word boundaries / spaces.
  static String wrapText(String text, {bool wrapAtWordBoundary = false}) {
    if (text.length <= MailConventions.textLineMaxLength) {
      return text;
    }
    final buffer = StringBuffer();
    final runes = text.runes;
    int? lastRune;
    int? lastSpaceIndex;
    var currentLineLength = 0;
    var currentLineStartIndex = 0;
    for (var runeIndex = 0; runeIndex < runes.length; runeIndex++) {
      final rune = runes.elementAt(runeIndex);
      if (rune == AsciiRunes.runeLineFeed &&
          lastRune == AsciiRunes.runeCarriageReturn) {
        buffer.write(text.substring(currentLineStartIndex, runeIndex + 1));
        currentLineLength = 0;
        currentLineStartIndex = runeIndex + 1;
        lastSpaceIndex = null;
      } else {
        if (wrapAtWordBoundary &&
            (rune == AsciiRunes.runeSpace || rune == AsciiRunes.runeTab)) {
          lastSpaceIndex = runeIndex;
        }
        currentLineLength++;
        if (currentLineLength >= MailConventions.textLineMaxLength) {
          // edge case: this could be in the middle of a \r\n sequence:
          if (rune == AsciiRunes.runeCarriageReturn &&
              runeIndex < runes.length - 1 &&
              runes.elementAt(runeIndex + 1) == AsciiRunes.runeLineFeed) {
            lastRune = rune;
            continue; // the break will be handled in the next loop iteration
          }
          var endIndex = (wrapAtWordBoundary && lastSpaceIndex != null)
              ? lastSpaceIndex
              : runeIndex;
          if (endIndex < runes.length - 1) {
            endIndex++;
          }
          buffer
            ..write(text.substring(currentLineStartIndex, endIndex))
            ..write('\r\n');
          currentLineLength = 0;
          currentLineStartIndex = endIndex;
          lastSpaceIndex = null;
        }
      }
      lastRune = rune;
    }

    if (currentLineStartIndex < text.length) {
      buffer.write(text.substring(currentLineStartIndex));
    }
    return buffer.toString();
  }
}<|MERGE_RESOLUTION|>--- conflicted
+++ resolved
@@ -45,23 +45,6 @@
 
   /// ASCII encoding
   static const encodingAscii = convert.AsciiCodec(allowInvalid: true);
-<<<<<<< HEAD
-  static final charsetCodecsByName = <String, convert.Encoding>{
-    'utf-8': encodingUtf8,
-    'utf8': encodingUtf8,
-    'latin-1': encodingLatin1,
-    'iso-8859-1': encodingLatin1,
-    'iso-8859-2': const Latin2Codec(allowInvalid: true),
-    'iso-8859-3': const Latin3Codec(allowInvalid: true),
-    'iso-8859-4': const Latin4Codec(allowInvalid: true),
-    'iso-8859-5': const Latin5Codec(allowInvalid: true),
-    'iso-8859-6': const Latin6Codec(allowInvalid: true),
-    'iso-8859-7': const Latin7Codec(allowInvalid: true),
-    'iso-8859-8': const Latin8Codec(allowInvalid: true),
-    'iso-8859-9': const Latin9Codec(allowInvalid: true),
-    'iso-8859-10': const Latin10Codec(allowInvalid: true),
-    'iso-8859-11': const Latin11Codec(allowInvalid: true),
-=======
   static final _charsetCodecsByName = <String, convert.Encoding Function()>{
     'utf-8': () => encodingUtf8,
     'utf8': () => encodingUtf8,
@@ -77,7 +60,6 @@
     'iso-8859-9': () => const Latin9Codec(allowInvalid: true),
     'iso-8859-10': () => const Latin10Codec(allowInvalid: true),
     'iso-8859-11': () => const Latin11Codec(allowInvalid: true),
->>>>>>> ac61a9db
     // iso-8859-12 does not exist...
     'iso-8859-13': () => const Latin13Codec(allowInvalid: true),
     'iso-8859-14': () => const Latin14Codec(allowInvalid: true),
@@ -238,11 +220,7 @@
           .substring(separatorIndex + 1, separatorIndex + 2)
           .toLowerCase();
 
-<<<<<<< HEAD
-      final codec = charsetCodecsByName[characterEncodingName];
-=======
       final codec = _charsetCodecsByName[characterEncodingName]?.call();
->>>>>>> ac61a9db
       if (codec == null) {
         print('Error: no encoding found for [$characterEncodingName].');
         buffer.write(reminder);
@@ -323,11 +301,7 @@
         transferEncodingLC == '7bit' ||
         transferEncodingLC == 'binary') {
       final cs = charset ?? 'utf8';
-<<<<<<< HEAD
-      final codec = charsetCodecsByName[cs.toLowerCase()];
-=======
       final codec = _charsetCodecsByName[cs.toLowerCase()]?.call();
->>>>>>> ac61a9db
       if (codec == null) {
         print('Error: no encoding found for charset [$cs].');
         return encodingUtf8.decode(data, allowMalformed: true);
@@ -350,11 +324,7 @@
       return text;
     }
     final cs = charset ?? 'utf8';
-<<<<<<< HEAD
-    final codec = charsetCodecsByName[cs.toLowerCase()];
-=======
     final codec = _charsetCodecsByName[cs.toLowerCase()]?.call();
->>>>>>> ac61a9db
     if (codec == null) {
       print('Error: no encoding found for charset [$cs].');
       return text;
