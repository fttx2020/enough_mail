--- conflicted
+++ resolved
@@ -2,20 +2,6 @@
 import 'dart:io';
 import 'dart:typed_data';
 
-<<<<<<< HEAD
-import 'package:enough_convert/enough_convert.dart';
-import 'package:enough_mail/enough_mail.dart';
-import 'package:enough_mail/src/mime_message.dart';
-import 'package:enough_mail/src/pop/pop_events.dart';
-import 'package:enough_mail/src/pop/pop_exception.dart';
-import 'package:enough_mail/src/pop/pop_response.dart';
-import 'package:enough_mail/src/private/pop/commands/all_commands.dart';
-import 'package:enough_mail/src/private/pop/parsers/pop_standard_parser.dart';
-import 'package:enough_mail/src/private/pop/pop_command.dart';
-import 'package:enough_mail/src/private/util/client_base.dart';
-import 'package:enough_mail/src/private/util/uint8_list_reader.dart';
-=======
->>>>>>> 554593b0
 import 'package:event_bus/event_bus.dart';
 
 import '../mime_message.dart';
@@ -103,7 +89,6 @@
   @override
   void onDataReceived(Uint8List data) {
     _uint8listReader.add(data);
-<<<<<<< HEAD
     if (_currentFirstResponseLine == null) {
       _currentFirstResponseLine = _uint8listReader.readLine();
       if (_currentFirstResponseLine != null &&
@@ -115,13 +100,6 @@
         // onServerResponse([_currentFirstResponseLine]);
         return;
       }
-=======
-    _currentFirstResponseLine ??= _uint8listReader.readLine();
-    final currentLine = _currentFirstResponseLine;
-    if (currentLine != null && currentLine.startsWith('-ERR')) {
-      onServerResponse([currentLine]);
-      return;
->>>>>>> 554593b0
     }
     if (_currentCommand?.isMultiLine ?? false) {
       final lines = _uint8listReader.readLinesToCrLfDotCrLfSequence();
